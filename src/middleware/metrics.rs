--- conflicted
+++ resolved
@@ -220,7 +220,6 @@
         .map(|x| x as i64)
         .unwrap_or(-1);
     let status = response.status();
-<<<<<<< HEAD
 
     // Send the meta to the logging task
     let _ = tx.send(ResponseMeta {
@@ -229,86 +228,6 @@
         size: response_size,
         duration,
     });
-=======
-    let conn_id = conn_info.id.to_string();
-    let retries = response
-        .extensions_mut()
-        .remove::<Retries>()
-        .map(|x| x.0)
-        .unwrap_or(0);
-
-    let (tls_version, tls_cipher, tls_handshake) =
-        tls_info.as_ref().map_or(("", "", Duration::ZERO), |x| {
-            (
-                x.protocol.as_str().unwrap(),
-                x.cipher.as_str().unwrap(),
-                x.handshake_dur,
-            )
-        });
-
-    let labels = &[
-        tls_version,
-        method,
-        http_version,
-        status.as_str(),
-        backend.as_str(),
-        if retries > 0 { "yes" } else { "no" },
-    ];
-
-    state.metrics.requests.with_label_values(labels).inc();
-    state
-        .metrics
-        .duration
-        .with_label_values(labels)
-        .observe(duration);
-
-    if state.log_requests {
-        info!(
-            request_id,
-            conn_id,
-            tls_version,
-            tls_cipher,
-            tls_handshake = tls_handshake.as_secs_f64(),
-            http_version,
-            authority,
-            method,
-            path,
-            query,
-            remote_addr,
-            status = status.as_str(),
-            duration,
-            backend,
-            request_size,
-            response_size,
-        )
-    }
-
-    if let Some(v) = &state.vector {
-        let event = json! ({
-            "env": ENV.get().unwrap(),
-            "hostname": HOSTNAME.get().unwrap(),
-            "timestamp": timestamp.unix_timestamp(),
-            "conn_id": conn_id,
-            "request_id": request_id,
-            "tls_version": tls_version,
-            "tls_cipher": tls_cipher,
-            "tls_handshake": tls_handshake.as_secs_f64(),
-            "http_version": http_version,
-            "authority": authority,
-            "method": method,
-            "path": path,
-            "query": query,
-            "status": status.as_u16(),
-            "duration": duration,
-            "backend": backend,
-            "remote_addr": remote_addr,
-            "request_size": request_size,
-            "response_size": response_size,
-        });
-
-        v.send(event);
-    }
->>>>>>> cf57ef7b
 
     response
 }